import { useRef, useState, useEffect } from 'react';
import getFieldsValues from './logic/getFieldsValues';
import validateField from './logic/validateField';
import findMissDomAndClean from './logic/findMissDomAndClean';
import getFieldValue from './logic/getFieldValue';
import removeAllEventListeners from './logic/removeAllEventListeners';
import onDomRemove from './utils/onDomRemove';
import isRadioInput from './utils/isRadioInput';
import attachEventListeners from './logic/attachEventListeners';

type Validate = (data: string | number) => boolean;

type NumberOrString = number | string;

export interface RegisterInput {
  ref: HTMLInputElement | HTMLSelectElement | null;
  required?: boolean | string;
  min?: NumberOrString | { value: NumberOrString; message: string };
  max?: NumberOrString | { value: NumberOrString; message: string };
  maxLength?: number | { value: number; message: string };
  minLength?: number | { value: number; message: string };
  pattern?: RegExp | { value: RegExp; message: string };
  validate?:
    | Validate
    | { [key: string]: Validate }
    | { value: Validate | { [key: string]: Validate }; message: string };
}

export interface Field extends RegisterInput {
  ref: any;
<<<<<<< HEAD
  eventAttached?: boolean;
=======
  required?: boolean;
  min?: NumberOrDate;
  max?: NumberOrDate;
  maxLength?: number;
  pattern?: RegExp;
  validate?: Validate | { [key: string]: Validate };
  minLength?: number;
  eventAttached?: Array<string>;
>>>>>>> 9877ace0
  watch?: boolean;
  mutationWatcher?: any;
  options?: Array<{
    ref: any;
    eventAttached?: Array<string>;
    mutationWatcher?: any;
  }>;
}

export interface ErrorMessages {
  [key: string]: { string: boolean | string } | {};
}

export default function useForm({ mode }: { mode: 'onSubmit' | 'onBlur' | 'onChange' } = { mode: 'onSubmit' }) {
  const fields = useRef<{ [key: string]: Field }>({});
  const localErrorMessages = useRef<ErrorMessages>({});
  const watchFields = useRef<{ [key: string]: boolean }>({});
  const [errors, updateErrorMessage] = useState<ErrorMessages>({});

  function validateWithStateUpdate({ target: { name }, type }: any) {
    const ref = fields.current[name];
    const error = validateField(ref, fields.current);

    if (
      localErrorMessages.current[name] !== error[name] ||
      mode === 'onChange' ||
      (mode === 'onBlur' && type === 'blur') ||
      watchFields.current[name]
    ) {
      const copy = { ...localErrorMessages.current, ...error };

      if (!error[name]) delete copy[name];

      localErrorMessages.current = copy;
      updateErrorMessage(copy);
    }
  }

  function removeReferenceAndEventListeners(data, forceDelete = false) {
    findMissDomAndClean({
      target: data,
      fields: fields.current,
      validateWithStateUpdate,
      forceDelete,
    });
  }

  function register(data: RegisterInput) {
    if (!data || !data.ref) return;
    if (!data.ref.name) {
      console.warn('Oops missing the name for field:', data.ref);
      return;
    }

    let radioOptionIndex;
    const {
      ref,
      required,
      validate,
      ref: { name, type, value },
    } = data;

    const allFields = fields.current;

    if (isRadioInput(type)) {
      if (!allFields[name]) {
        allFields[name] = { options: [], required, validate, ref: { type: 'radio', name } };
      }

      if (!allFields[name].validate && validate) {
        allFields[name].validate = validate;
      }

      const options = allFields[name].options || [];
      radioOptionIndex = options.findIndex(({ ref }) => value === ref.value);

      if (radioOptionIndex > -1) {
        options[radioOptionIndex] = {
          ...options[radioOptionIndex],
          ...data,
        };
      } else {
        options.push({
          ...data,
          mutationWatcher: onDomRemove(ref, () => removeReferenceAndEventListeners(data, true)),
        });
        radioOptionIndex = options.length - 1;
      }
    } else {
      allFields[name] = {
        ...allFields[name],
        ...data,
      };
      if (!allFields[name]) {
        allFields[name].mutationWatcher = onDomRemove(ref, () => removeReferenceAndEventListeners(data, true));
      }
    }

    attachEventListeners({ allFields, watchFields, ref, type, radioOptionIndex, name, mode, validateWithStateUpdate });
  }

  function watch(filedNames?: string | Array<string> | undefined, defaultValue?: string | Array<string> | undefined) {
    if (typeof filedNames === 'string') {
      if (!watchFields.current[filedNames]) watchFields.current[filedNames] = true;
    } else if (Array.isArray(filedNames)) {
      filedNames.forEach(name => {
        if (!watchFields.current[name]) return;
        watchFields.current[name] = true;
      });
    } else {
      Object.values(fields.current).forEach(({ ref }: RegisterInput) => {
        if (!ref) return;
        if (!watchFields.current[ref.name]) return;
        watchFields.current[ref.name] = true;
      });
    }

    const result = getFieldsValues(fields.current, filedNames);
    return result === undefined ? defaultValue : result;
  }

  const handleSubmit = (callback: (Object, e) => void) => e => {
    e.preventDefault();
    const allFields = fields.current;

    const { localErrors, values } = Object.values(allFields).reduce(
      (previous: ErrorMessages, data: Field) => {
        const {
          ref,
          ref: { name, type },
          options,
        } = data;

        removeReferenceAndEventListeners(data);

        if (!fields.current[name]) return previous;

        const fieldError = validateField(data, allFields);
        const hasError = fieldError && fieldError[name];

        if (!hasError) {
          previous.values[name] = getFieldValue(allFields, ref);
          return previous;
        }

        if (isRadioInput(type) && Array.isArray(options)) {
          options.forEach(option => {
            if (option.eventAttached && option.eventAttached.includes('change')) return;
            option.ref.addEventListener('change', validateWithStateUpdate);
            option.eventAttached = [...option.eventAttached, 'change'];
          });
        } else if (fields.current[name].eventAttached && !fields.current[name].eventAttached.includes('input')) {
          ref.addEventListener('input', validateWithStateUpdate);
          data.eventAttached = [...data.eventAttached || [], 'input'];
        }

        previous.localErrors = { ...previous.localErrors || [], ...fieldError };
        return previous;
      },
      {
        localErrors: {},
        values: {},
      },
    );

    if (JSON.stringify(localErrorMessages.current) !== JSON.stringify(localErrors)) {
      updateErrorMessage(localErrors);
      localErrorMessages.current = localErrors;
    }

    if (!Object.values(localErrors).length) callback(values, e);
  };

  useEffect(
    () => () => {
      fields.current &&
        Object.values(fields.current).forEach(
          ({ ref, options }: Field) =>
            isRadioInput(ref.type) && Array.isArray(options)
              ? options.forEach(({ ref }) => removeAllEventListeners(ref, validateWithStateUpdate))
              : removeAllEventListeners(ref, validateWithStateUpdate),
        );
      fields.current = {};
      watchFields.current = {};
      localErrorMessages.current = {};
      updateErrorMessage({});
    },
    [mode],
  );

  return {
    register,
    handleSubmit,
    errors,
    watch,
  };
}<|MERGE_RESOLUTION|>--- conflicted
+++ resolved
@@ -28,18 +28,14 @@
 
 export interface Field extends RegisterInput {
   ref: any;
-<<<<<<< HEAD
-  eventAttached?: boolean;
-=======
   required?: boolean;
-  min?: NumberOrDate;
-  max?: NumberOrDate;
+  min?: NumberOrString;
+  max?: NumberOrString;
   maxLength?: number;
   pattern?: RegExp;
   validate?: Validate | { [key: string]: Validate };
   minLength?: number;
   eventAttached?: Array<string>;
->>>>>>> 9877ace0
   watch?: boolean;
   mutationWatcher?: any;
   options?: Array<{
