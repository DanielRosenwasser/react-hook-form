--- conflicted
+++ resolved
@@ -240,13 +240,6 @@
    * ```
    */
   (): UnpackNestedValue<TFieldValues>;
-<<<<<<< HEAD
-  <TFieldName extends PathString>(
-    name: Auto.FieldPath<TFieldValues, TFieldName>,
-  ): FieldPathValue<TFieldValues, TFieldName>;
-  <TFieldNames extends PathString[]>(
-    names: readonly [...Auto.FieldPaths<TFieldValues, TFieldNames>],
-=======
   /**
    * Get a single field value.
    *
@@ -266,8 +259,8 @@
    * })} />
    * ```
    */
-  <TFieldName extends FieldPath<TFieldValues>>(
-    name: TFieldName,
+  <TFieldName extends PathString>(
+    name: Auto.FieldPath<TFieldValues, TFieldName>,
   ): FieldPathValue<TFieldValues, TFieldName>;
   /**
    * Get an array of field values.
@@ -288,9 +281,8 @@
    * })} />
    * ```
    */
-  <TFieldNames extends FieldPath<TFieldValues>[]>(
-    names: readonly [...TFieldNames],
->>>>>>> e2ec45ff
+  <TFieldNames extends PathString[]>(
+    names: readonly [...Auto.FieldPaths<TFieldValues, TFieldNames>],
   ): [...FieldPathValues<TFieldValues, TFieldNames>];
 };
 
@@ -345,14 +337,6 @@
    * ```
    */
   (): UnpackNestedValue<TFieldValues>;
-<<<<<<< HEAD
-  <TFieldNames extends PathString[]>(
-    names: readonly [...Auto.FieldPaths<TFieldValues, TFieldNames>],
-    defaultValue?: UnpackNestedValue<DeepPartial<TFieldValues>>,
-  ): FieldPathValues<TFieldValues, TFieldNames>;
-  <TFieldName extends PathString>(
-    name: Auto.FieldPath<TFieldValues, TFieldName>,
-=======
   /**
    * Watch and subscribe to an array of fields used outside of render.
    *
@@ -369,8 +353,8 @@
    * const [name, name1] = watch(["name", "name1"]);
    * ```
    */
-  <TFieldNames extends readonly FieldPath<TFieldValues>[]>(
-    names: readonly [...TFieldNames],
+  <TFieldNames extends PathString[]>(
+    names: readonly [...Auto.FieldPaths<TFieldValues, TFieldNames>],
     defaultValue?: UnpackNestedValue<DeepPartial<TFieldValues>>,
   ): FieldPathValues<TFieldValues, TFieldNames>;
   /**
@@ -389,9 +373,8 @@
    * const name = watch("name");
    * ```
    */
-  <TFieldName extends FieldPath<TFieldValues>>(
-    name: TFieldName,
->>>>>>> e2ec45ff
+  <TFieldName extends PathString>(
+    name: Auto.FieldPath<TFieldValues, TFieldName>,
     defaultValue?: FieldPathValue<TFieldValues, TFieldName>,
   ): FieldPathValue<TFieldValues, TFieldName>;
   /**
@@ -421,11 +404,6 @@
   ): Subscription;
 };
 
-<<<<<<< HEAD
-export type UseFormTrigger<TFieldValues extends FieldValues> = <
-  TFieldName extends PathString,
->(
-=======
 /**
  * Trigger field or form validation
  *
@@ -450,8 +428,9 @@
  *  </button>
  * ```
  */
-export type UseFormTrigger<TFieldValues extends FieldValues> = (
->>>>>>> e2ec45ff
+export type UseFormTrigger<TFieldValues extends FieldValues> = <
+  TFieldName extends PathString,
+>(
   name?:
     | Auto.FieldPath<TFieldValues, TFieldName>
     | Auto.FieldPath<TFieldValues, TFieldName>[]
@@ -459,11 +438,6 @@
   options?: TriggerConfig,
 ) => Promise<boolean>;
 
-<<<<<<< HEAD
-export type UseFormClearErrors<TFieldValues extends FieldValues> = <
-  TFieldName extends PathString,
->(
-=======
 /**
  * Clear the entire form errors.
  *
@@ -480,8 +454,9 @@
  * clearErrors("name2"); // clear a single field error
  * ```
  */
-export type UseFormClearErrors<TFieldValues extends FieldValues> = (
->>>>>>> e2ec45ff
+export type UseFormClearErrors<TFieldValues extends FieldValues> = <
+  TFieldName extends PathString,
+>(
   name?:
     | Auto.FieldPath<TFieldValues, TFieldName>
     | Auto.FieldPath<TFieldValues, TFieldName>[]
@@ -525,12 +500,6 @@
   options?: SetValueConfig,
 ) => void;
 
-<<<<<<< HEAD
-export type UseFormSetError<TFieldValues extends FieldValues> = <
-  TFieldName extends PathString,
->(
-  name: Auto.FieldPath<TFieldValues, TFieldName>,
-=======
 /**
  * Set an error for the field. When set an error which is not associated to a field then manual `clearErrors` invoke is required.
  *
@@ -552,20 +521,16 @@
  * <button onClick={() => setError("name", { type: "max" }, { shouldFocus: true })} />
  * ```
  */
-export type UseFormSetError<TFieldValues extends FieldValues> = (
-  name: FieldPath<TFieldValues>,
->>>>>>> e2ec45ff
+export type UseFormSetError<TFieldValues extends FieldValues> = <
+  TFieldName extends PathString,
+>(
+  name: Auto.FieldPath<TFieldValues, TFieldName>,
   error: ErrorOption,
   options?: {
     shouldFocus: boolean;
   },
 ) => void;
 
-<<<<<<< HEAD
-export type UseFormUnregister<TFieldValues extends FieldValues> = <
-  TFieldName extends PathString,
->(
-=======
 /**
  * Unregister a field reference and remove its value.
  *
@@ -584,8 +549,9 @@
  * <button onClick={() => unregister("name", { keepErrors: true })} />
  * ```
  */
-export type UseFormUnregister<TFieldValues extends FieldValues> = (
->>>>>>> e2ec45ff
+export type UseFormUnregister<TFieldValues extends FieldValues> = <
+  TFieldName extends PathString,
+>(
   name?:
     | Auto.FieldPath<TFieldValues, TFieldName>
     | Auto.FieldPath<TFieldValues, TFieldName>[]
@@ -600,9 +566,6 @@
   > & { keepValue?: boolean; keepDefaultValue?: boolean; keepError?: boolean },
 ) => void;
 
-<<<<<<< HEAD
-export type UseFormHandleSubmit<TFieldValues extends FieldValues> = (
-=======
 /**
  * Validate the entire form. Handle submit and error callback.
  *
@@ -622,9 +585,7 @@
  * <form onSubmit={handleSubmit(onSubmit, onError)} />
  * ```
  */
-// eslint-disable-next-line @typescript-eslint/no-unused-vars
-export type UseFormHandleSubmit<TFieldValues extends FieldValues> = <_>(
->>>>>>> e2ec45ff
+export type UseFormHandleSubmit<TFieldValues extends FieldValues> = (
   onValid: SubmitHandler<TFieldValues>,
   onInvalid?: SubmitErrorHandler<TFieldValues>,
 ) => (e?: React.BaseSyntheticEvent) => Promise<void>;
