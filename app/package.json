--- conflicted
+++ resolved
@@ -8,23 +8,14 @@
   },
   "license": "MIT",
   "dependencies": {
-<<<<<<< HEAD
-    "@hookform/resolvers": "2.8.2",
-=======
     "@hookform/resolvers": "2.8.3",
->>>>>>> 274d8fb9
     "@material-ui/core": "^4.12.3",
     "joi": "^17.4.2",
     "react": "^18.0.0-beta-96ca8d915-20211115",
     "react-dom": "^18.0.0-beta-96ca8d915-20211115",
     "react-hook-form": "^7.17.0",
-<<<<<<< HEAD
-    "react-router-dom": "^5.3.0",
-    "react-select": "^5.1.0",
-=======
     "react-router-dom": "^6.0.0",
     "react-select": "^5.0.0",
->>>>>>> 274d8fb9
     "yup": "^0.32.8"
   },
   "devDependencies": {
