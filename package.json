{
  "name": "react-hook-form",
  "description": "Performant, flexible and extensible forms library for React Hooks",
<<<<<<< HEAD
  "version": "8.0.0-alpha.4",
=======
  "version": "7.31.0",
>>>>>>> 462040cb
  "main": "dist/index.cjs.js",
  "module": "dist/index.esm.mjs",
  "umd:main": "dist/index.umd.js",
  "unpkg": "dist/index.umd.js",
  "jsdelivr": "dist/index.umd.js",
  "jsnext:main": "dist/index.esm.mjs",
  "source": "src/index.ts",
  "types": "dist/index.d.ts",
  "sideEffects": false,
  "files": [
    "dist",
    "dist/__tests__"
  ],
  "exports": {
    "./package.json": "./package.json",
    ".": {
      "import": "./dist/index.esm.mjs",
      "require": "./dist/index.cjs.js"
    }
  },
  "scripts": {
    "clean": "rimraf dist",
    "prebuild": "yarn clean",
    "build": "yarn build:modern",
    "postbuild": "rimraf dist/__tests__ && node ./scripts/rollup/assert-esm-exports.mjs && node ./scripts/rollup/assert-cjs-exports.cjs",
    "build:modern": "rollup -c ./scripts/rollup/rollup.config.js",
    "build:esm": "rollup -c ./scripts/rollup/rollup.esm.config.js",
    "prettier:fix": "prettier --config .prettierrc --write \"**/*.{ts,tsx,css}\"",
    "lint": "eslint \"**/*.{js,ts,tsx}\"",
    "lint:fix": "yarn lint -- --fix",
    "type": "tsc --noEmit",
    "coverage": "jest --coverage --coverageReporters=text-lcov",
    "test": "jest --config ./scripts/jest/jest.config.js",
    "test:coverage": "yarn test -- --coverage",
    "test:watch": "yarn test -- --onlyChanged --watch",
    "test:web": "TEST_ENV=web yarn test",
    "test:server": "TEST_ENV=server yarn test",
    "test:native": "TEST_ENV=native yarn test",
    "tsd": "tsd src/__typetests__",
    "cypress": "cypress run",
    "cypress:open": "cypress open",
    "api-extractor": "api-extractor run --local",
    "api-extractor:build": "yarn build:esm && yarn api-extractor",
    "api-extractor:ci": "node scripts/apiExtractor.js",
    "postversion": "git push && git push origin v$npm_package_version",
    "prepublishOnly": "yarn && yarn lint:fix && yarn type && yarn test && yarn build",
<<<<<<< HEAD
    "bundlesize": "yarn build:modern && bundlesize",
    "start:app": "yarn build:esm && yarn link && yarn --cwd ./app link react-hook-form && yarn --cwd ./app && yarn --cwd ./app run dev"
=======
    "bundlewatch": "yarn build:modern && bundlewatch",
    "start:app": "yarn build:esm && yarn link && yarn --cwd node_modules/react link && yarn --cwd ./app link react react-hook-form && yarn --cwd ./app && yarn --cwd ./app run dev"
>>>>>>> 462040cb
  },
  "keywords": [
    "react",
    "hooks",
    "form",
    "forms",
    "form-validation",
    "validation",
    "typescript",
    "react-hooks"
  ],
  "repository": {
    "type": "git",
    "url": "https://github.com/react-hook-form/react-hook-form"
  },
  "homepage": "https://www.react-hook-form.com",
  "author": "<bluebill1049@hotmail.com>",
  "license": "MIT",
  "devDependencies": {
    "@microsoft/api-extractor": "^7.19.4",
    "@rollup/plugin-commonjs": "^22.0.0",
    "@rollup/plugin-node-resolve": "^13.1.3",
    "@testing-library/jest-dom": "^5.16.4",
    "@testing-library/react": "13.0.1",
    "@testing-library/react-hooks": "8.0.0",
    "@testing-library/react-native": "^9.1.0",
    "@types/jest": "^27.4.1",
    "@types/react": "^18.0.5",
    "@types/react-native": "^0.67.2",
    "@typescript-eslint/eslint-plugin": "^5.14.0",
    "@typescript-eslint/parser": "^5.14.0",
    "babel-jest": "^27.5.1",
<<<<<<< HEAD
    "bundlesize": "^0.18.0",
    "cypress": "9.5.3",
=======
    "bundlewatch": "^0.3.3",
    "cypress": "9.4.1",
>>>>>>> 462040cb
    "eslint": "^8.11.0",
    "eslint-config-prettier": "^8.5.0",
    "eslint-plugin-cypress": "^2.12.1",
    "eslint-plugin-prettier": "^4.0.0",
    "eslint-plugin-react": "^7.29.3",
    "eslint-plugin-react-hooks": "^4.3.0",
    "eslint-plugin-simple-import-sort": "^7.0.0",
    "husky": "^7.0.4",
    "jest": "^27.5.1",
    "lint-staged": "^12.3.5",
    "prettier": "^2.5.1",
    "react": "18.0.0",
    "react-dom": "18.0.0",
    "react-native": "^0.67.3",
    "react-test-renderer": "18.0.0",
    "rimraf": "^3.0.2",
    "rollup": "^2.70.0",
    "rollup-plugin-peer-deps-external": "^2.2.4",
    "rollup-plugin-sourcemaps": "^0.6.2",
    "rollup-plugin-terser": "^7.0.2",
    "rollup-plugin-typescript2": "^0.31.2",
    "ts-jest": "^27.1.4",
    "tsd": "^0.20.0",
    "typescript": "^4.6.2"
  },
  "resolutions": {
    "async": "^3.2.2"
  },
  "bundlewatch": {
    "files": [
      {
        "path": "./dist/index.cjs.js",
        "maxSize": "9.0 kB"
      }
    ]
  },
  "peerDependencies": {
    "react": "^16.8.0 || ^17 || ^18"
  },
  "lint-staged": {
    "*.{js,ts,tsx}": [
      "yarn lint:fix",
      "yarn prettier:fix"
    ],
    "*.{md,json,yml}": [
      "prettier --write"
    ]
  },
  "husky": {
    "hooks": {
      "pre-commit": "lint-staged"
    }
  },
  "funding": {
    "type": "opencollective",
    "url": "https://opencollective.com/react-hook-form"
  },
  "engines": {
    "node": ">=12.22.0"
  },
  "packageManager": "yarn@1.22.15"
}<|MERGE_RESOLUTION|>--- conflicted
+++ resolved
@@ -1,11 +1,7 @@
 {
   "name": "react-hook-form",
   "description": "Performant, flexible and extensible forms library for React Hooks",
-<<<<<<< HEAD
   "version": "8.0.0-alpha.4",
-=======
-  "version": "7.31.0",
->>>>>>> 462040cb
   "main": "dist/index.cjs.js",
   "module": "dist/index.esm.mjs",
   "umd:main": "dist/index.umd.js",
@@ -52,13 +48,8 @@
     "api-extractor:ci": "node scripts/apiExtractor.js",
     "postversion": "git push && git push origin v$npm_package_version",
     "prepublishOnly": "yarn && yarn lint:fix && yarn type && yarn test && yarn build",
-<<<<<<< HEAD
-    "bundlesize": "yarn build:modern && bundlesize",
-    "start:app": "yarn build:esm && yarn link && yarn --cwd ./app link react-hook-form && yarn --cwd ./app && yarn --cwd ./app run dev"
-=======
     "bundlewatch": "yarn build:modern && bundlewatch",
     "start:app": "yarn build:esm && yarn link && yarn --cwd node_modules/react link && yarn --cwd ./app link react react-hook-form && yarn --cwd ./app && yarn --cwd ./app run dev"
->>>>>>> 462040cb
   },
   "keywords": [
     "react",
@@ -91,13 +82,8 @@
     "@typescript-eslint/eslint-plugin": "^5.14.0",
     "@typescript-eslint/parser": "^5.14.0",
     "babel-jest": "^27.5.1",
-<<<<<<< HEAD
-    "bundlesize": "^0.18.0",
+    "bundlewatch": "^0.3.3",
     "cypress": "9.5.3",
-=======
-    "bundlewatch": "^0.3.3",
-    "cypress": "9.4.1",
->>>>>>> 462040cb
     "eslint": "^8.11.0",
     "eslint-config-prettier": "^8.5.0",
     "eslint-plugin-cypress": "^2.12.1",
