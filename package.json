{
  "name": "react-hook-form",
  "description": "Performant, flexible and extensible forms library for React Hooks",
<<<<<<< HEAD
  "version": "8.0.0-alpha.1",
=======
  "version": "7.28.1",
>>>>>>> 63207ab8
  "main": "dist/index.cjs.js",
  "module": "dist/index.esm.mjs",
  "umd:main": "dist/index.umd.js",
  "unpkg": "dist/index.umd.js",
  "jsdelivr": "dist/index.umd.js",
  "jsnext:main": "dist/index.esm.mjs",
  "source": "src/index.ts",
  "types": "dist/index.d.ts",
  "sideEffects": false,
  "files": [
    "dist",
    "dist/__tests__"
  ],
  "exports": {
    "./package.json": "./package.json",
    ".": {
      "import": "./dist/index.esm.mjs",
      "require": "./dist/index.cjs.js"
    }
  },
  "scripts": {
    "clean": "rimraf dist",
    "prebuild": "yarn clean",
    "build": "yarn build:modern",
    "postbuild": "rimraf dist/__tests__ && node ./scripts/rollup/assert-esm-exports.mjs && node ./scripts/rollup/assert-cjs-exports.cjs",
    "build:modern": "rollup -c ./scripts/rollup/rollup.config.js",
    "build:esm": "rollup -c ./scripts/rollup/rollup.esm.config.js",
    "prettier:fix": "prettier --config .prettierrc --write \"**/*.{ts,tsx,css}\"",
    "lint": "eslint '**/*.{js,ts,tsx}'",
    "lint:fix": "yarn lint -- --fix",
    "type": "tsc --noEmit",
    "coverage": "jest --coverage --coverageReporters=text-lcov",
    "test": "jest --config ./scripts/jest/jest.config.js",
    "test:coverage": "yarn test -- --coverage",
    "test:watch": "yarn test -- --onlyChanged --watch",
    "test:web": "TEST_ENV=web yarn test",
    "test:server": "TEST_ENV=server yarn test",
    "test:native": "TEST_ENV=native yarn test",
    "tsd": "tsd src/__typetests__",
    "cypress": "cypress run",
    "cypress:open": "cypress open",
    "api-extractor": "api-extractor run --local",
    "api-extractor:build": "yarn build:esm && yarn api-extractor",
    "api-extractor:ci": "node scripts/apiExtractor.js",
    "postversion": "git push && git push origin v$npm_package_version",
    "prepublishOnly": "yarn && yarn lint:fix && yarn type && yarn test && yarn build",
    "bundlesize": "yarn build:modern && bundlesize",
    "start:app": "yarn build:esm && yarn link && yarn --cwd ./app link react-hook-form && yarn --cwd ./app && yarn --cwd ./app run dev"
  },
  "keywords": [
    "react",
    "hooks",
    "form",
    "forms",
    "form-validation",
    "validation",
    "typescript",
    "react-hooks"
  ],
  "repository": {
    "type": "git",
    "url": "https://github.com/react-hook-form/react-hook-form"
  },
  "homepage": "https://www.react-hook-form.com",
  "author": "<bluebill1049@hotmail.com>",
  "license": "MIT",
  "devDependencies": {
    "@microsoft/api-extractor": "^7.19.4",
    "@rollup/plugin-commonjs": "^21.0.2",
    "@rollup/plugin-node-resolve": "^13.1.3",
    "@testing-library/jest-dom": "^5.16.2",
<<<<<<< HEAD
    "@testing-library/react": "13.0.0-alpha.5",
    "@testing-library/react-hooks": "8.0.0-alpha.1",
=======
    "@testing-library/react": "^12.1.4",
    "@testing-library/react-hooks": "^7.0.2",
>>>>>>> 63207ab8
    "@testing-library/react-native": "^9.0.0",
    "@types/jest": "^27.4.1",
    "@types/react": "^17.0.40",
    "@types/react-native": "^0.67.2",
    "@typescript-eslint/eslint-plugin": "^5.14.0",
    "@typescript-eslint/parser": "^5.14.0",
    "@vitejs/plugin-react-refresh": "^1.3.6",
    "babel-jest": "^27.5.1",
    "bundlesize": "^0.18.0",
    "cypress": "9.4.1",
    "eslint": "^8.11.0",
    "eslint-config-prettier": "^8.5.0",
    "eslint-plugin-cypress": "^2.12.1",
    "eslint-plugin-prettier": "^4.0.0",
    "eslint-plugin-react": "^7.29.3",
    "eslint-plugin-react-hooks": "^4.3.0",
    "eslint-plugin-simple-import-sort": "^7.0.0",
    "husky": "^7.0.4",
<<<<<<< HEAD
    "jest": "^27.4.7",
    "lint-staged": "^12.3.3",
    "prettier": "^2.5.1",
    "react": "18.0.0-rc.0-next-f2a59df48-20211208",
    "react-dom": "18.0.0-rc.0-next-f2a59df48-20211208",
    "react-native": "^0.67.1",
    "react-test-renderer": "18.0.0-rc.0-next-f2a59df48-20211208",
    "rimraf": "^3.0.2",
    "rollup": "^2.67.0",
=======
    "jest": "^27.5.1",
    "lint-staged": "^12.3.5",
    "prettier": "^2.5.1",
    "react": "^17.0.1",
    "react-dom": "^17.0.1",
    "react-native": "^0.67.3",
    "react-test-renderer": "^17.0.1",
    "rimraf": "^3.0.2",
    "rollup": "^2.70.0",
>>>>>>> 63207ab8
    "rollup-plugin-peer-deps-external": "^2.2.4",
    "rollup-plugin-sourcemaps": "^0.6.2",
    "rollup-plugin-terser": "^7.0.2",
    "rollup-plugin-typescript2": "^0.31.2",
    "ts-jest": "^27.1.3",
    "tsd": "^0.19.1",
    "typescript": "^4.6.2"
  },
  "bundlesize": [
    {
      "path": "./dist/index.cjs.js",
      "maxSize": "9.0 kB"
    }
  ],
  "peerDependencies": {
    "react": "^16.8.0 || ^17 || ^18"
  },
  "lint-staged": {
    "*.{js,ts,tsx}": [
      "yarn lint:fix",
      "yarn prettier:fix"
    ],
    "*.{md,json,yml}": [
      "prettier --write"
    ]
  },
  "husky": {
    "hooks": {
      "pre-commit": "lint-staged"
    }
  },
  "funding": {
    "type": "opencollective",
    "url": "https://opencollective.com/react-hook-form"
  },
  "engines": {
    "node": ">=12.22.0"
  },
  "packageManager": "yarn@1.22.15"
}<|MERGE_RESOLUTION|>--- conflicted
+++ resolved
@@ -1,11 +1,7 @@
 {
   "name": "react-hook-form",
   "description": "Performant, flexible and extensible forms library for React Hooks",
-<<<<<<< HEAD
   "version": "8.0.0-alpha.1",
-=======
-  "version": "7.28.1",
->>>>>>> 63207ab8
   "main": "dist/index.cjs.js",
   "module": "dist/index.esm.mjs",
   "umd:main": "dist/index.umd.js",
@@ -77,13 +73,8 @@
     "@rollup/plugin-commonjs": "^21.0.2",
     "@rollup/plugin-node-resolve": "^13.1.3",
     "@testing-library/jest-dom": "^5.16.2",
-<<<<<<< HEAD
     "@testing-library/react": "13.0.0-alpha.5",
     "@testing-library/react-hooks": "8.0.0-alpha.1",
-=======
-    "@testing-library/react": "^12.1.4",
-    "@testing-library/react-hooks": "^7.0.2",
->>>>>>> 63207ab8
     "@testing-library/react-native": "^9.0.0",
     "@types/jest": "^27.4.1",
     "@types/react": "^17.0.40",
@@ -102,27 +93,15 @@
     "eslint-plugin-react-hooks": "^4.3.0",
     "eslint-plugin-simple-import-sort": "^7.0.0",
     "husky": "^7.0.4",
-<<<<<<< HEAD
-    "jest": "^27.4.7",
-    "lint-staged": "^12.3.3",
+    "jest": "^27.5.1",
+    "lint-staged": "^12.3.5",
     "prettier": "^2.5.1",
     "react": "18.0.0-rc.0-next-f2a59df48-20211208",
     "react-dom": "18.0.0-rc.0-next-f2a59df48-20211208",
-    "react-native": "^0.67.1",
+    "react-native": "^0.67.3",
     "react-test-renderer": "18.0.0-rc.0-next-f2a59df48-20211208",
     "rimraf": "^3.0.2",
-    "rollup": "^2.67.0",
-=======
-    "jest": "^27.5.1",
-    "lint-staged": "^12.3.5",
-    "prettier": "^2.5.1",
-    "react": "^17.0.1",
-    "react-dom": "^17.0.1",
-    "react-native": "^0.67.3",
-    "react-test-renderer": "^17.0.1",
-    "rimraf": "^3.0.2",
     "rollup": "^2.70.0",
->>>>>>> 63207ab8
     "rollup-plugin-peer-deps-external": "^2.2.4",
     "rollup-plugin-sourcemaps": "^0.6.2",
     "rollup-plugin-terser": "^7.0.2",
