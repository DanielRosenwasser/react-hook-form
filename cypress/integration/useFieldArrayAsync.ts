--- conflicted
+++ resolved
@@ -36,17 +36,10 @@
 
     cy.get('#replaceAsync').click();
 
-<<<<<<< HEAD
-    cy.get('#field0').should('have.value', '11. lorem');
-    cy.get('#field1').should('have.value', '11. ipsum');
-    cy.get('#field2').should('have.value', '11. dolor');
-    cy.get('#field3').should('have.value', '11. sit amet');
-=======
-    cy.get('#field0').should('have.value', '18. lorem');
-    cy.get('#field1').should('have.value', '18. ipsum');
-    cy.get('#field2').should('have.value', '18. dolor');
-    cy.get('#field3').should('have.value', '18. sit amet');
->>>>>>> 39ceea84
+    cy.get('#field0').should('have.value', '12. lorem');
+    cy.get('#field1').should('have.value', '12. ipsum');
+    cy.get('#field2').should('have.value', '12. dolor');
+    cy.get('#field3').should('have.value', '12. sit amet');
 
     cy.get('#removeAsync').click();
 
